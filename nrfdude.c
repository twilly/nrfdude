/* nrfdude.c: programmer for the nRF24LU1 series
 *
 * Copyright (C) 2012 Tristan Willy <tristan.willy at gmail.com>
 *
 * This program is free software: you can redistribute it and/or modify
 * it under the terms of the GNU General Public License as published by
 * the Free Software Foundation, either version 3 of the License, or
 * (at your option) any later version.
 *
 * This program is distributed in the hope that it will be useful,
 * but WITHOUT ANY WARRANTY; without even the implied warranty of
 * MERCHANTABILITY or FITNESS FOR A PARTICULAR PURPOSE. See the
 * GNU General Public License for more details.
 *
 * You should have received a copy of the GNU General Public License
 * along with this program. If not, see <http://www.gnu.org/licenses/>.
 */

/* we should not overwrite the bootloader by default */

#include <stdio.h>
#include <stdlib.h>
#include <stdbool.h>
#include <unistd.h>
#include <libusb.h>
#include <errno.h>
#include <string.h>
#include "nrfdude.h"
#include "nrfgo.h"
#include "ihex.h"

<<<<<<< HEAD
#define VERSION_STRING      "0.1.1"
#define DEVSTRNAME          "nRF24LU1+"
#define VENDOR_NORDIC       0x1915
#define PID_NRF24LU         0x0101
#define FLASH_SIZE          32768
#define IN                  0x81
#define OUT                 0x01
#define TIMEOUT             2000
#define BOOTLOADER_VECTOR   0x7800U

=======
>>>>>>> 10952bf4

static bool protect_bootloader = true;


static void print_help(void){
    printf( "Usage: nrfdude [options]\n"
            "Options:\n"
            " -h                    : This message\n"
            " -r <file>             : Read from device to <file>\n"
            " -w <file>             : Write from <file> to device\n"
            " -x                    : Allow writing to 0x7800-0x7FFF (bootloader)\n"
            " -d <device>           : 1: nRF24LU, 2: nRF8200 on nRFgo\n"
            " -n <number>           : Set led display on nRFgo motherboard\n"
            " -f                    : Reset device\n"
                );
}


/* address translation functions

 * The nRF24LU1+ has 32KiB of flash memory. It is divided into 64 pages with
 * each page holding 8 blocks of 64 bytes.
 *
 * Address types from least to most granular: page, block, addr
 *
 * Translation to a higher granularity address is exact. Translation to a lower
 * granularity address is inexact. Inexact translations are floor operations,
 * so addresses are rounded towards zero.
 */
unsigned block2addr(unsigned block){
    return block * 64;
}
unsigned addr2block(unsigned addr){
    return addr / 64;
}
unsigned page2block(unsigned page){
    return page * 8;
}
unsigned block2page(unsigned block){
    return block / 8;
}
unsigned page2addr(unsigned page){
    return block2addr(page2block(page));
}
unsigned addr2page(unsigned addr){
    return block2page(addr2block(addr));
}


/* bit vector manipulation */
void bitset(void *bv, int bit){
    unsigned char *bbv = (unsigned char *)bv;

    bbv[bit / 8] |= 1U << (bit % 8);
}


bool bitisset(void *bv, int bit){
    unsigned char *bbv = (unsigned char *)bv;

    return (bbv[bit / 8] & (1U << (bit % 8)));
}


/* check if an address is valid
 *
 * Valid valid conditions:
 *  1. Within 0x0000 - 0x7FFF
 *  2. Not protected:
 *      a. Bootloader @ 0x7800 - 0x7FFF
 *
 * Don't be too smart with this. The code only checks the first, last, and any
 * block-aligned address it tries to write.
 */
static bool addr_valid(unsigned addr){
    if((protect_bootloader && addr < BOOTLOADER_VECTOR) ||
            (!protect_bootloader && addr < 0x8000U)){
        return true;
    } else {
        return false;
    }
}


/* bulk transfer */
int nrf_bulk(devp dev, unsigned char endpoint, void *data, int length){
    int trans, rc;

    rc = libusb_bulk_transfer(dev, endpoint, data, length, &trans, TIMEOUT);

    return rc;
}


/* locate the first byte in 's' that does not match 'c' */
const void *memnotchr(const void *s, int c, size_t n){
    const unsigned char *s1 = (const unsigned char *)s;
    const unsigned char *s2 = s1 + n;

    while(s1 != s2 && *s1 == (unsigned char)c){
        s1++;
    }

    if(s1 != s2){
        return (const void *)s1;
    } else {
        return NULL;
    }
}


/* execute one command */
int nrf_cmd(devp dev, void *cmd, int cmdlen, void *ret, int retlen){
    if(nrf_bulk(dev, OUT, cmd, cmdlen)){
        return -1;
    }
    if(nrf_bulk(dev, IN, ret, retlen)){
        return -2;
    }
    return 0;
}


/* dump all of device flash to fn */
int nrf_dump(devp dev, const char *fn){
    unsigned char cmd[2], data[64];
    FILE *fp = NULL;
    int ecode, block, sub_block;
    IHexRecord record;

    if((fp = fopen(fn, "w+")) == NULL){
        ecode = -1;
        goto err;
    }

    /* dump */
    for(block = 0; block < 0x200; block++){
        /* set address MSB */
        if((block % 0x100) == 0){
            cmd[0] = 0x06;
            cmd[1] = (unsigned char)(block / 256);
            if(nrf_cmd(dev, cmd, 2, data, 1)){
                ecode = -2;
                goto err;
            }
        }
        /* request the block */
        cmd[0] = 0x03;
        cmd[1] = (unsigned char)block;
        if(nrf_cmd(dev, cmd, 2, data, 64)){
            ecode = -2;
            goto err;
        }
        /* write two records for this block
         * records are only written if the block contains something not 0xFF
         */
        for(sub_block = 0; sub_block < 2; sub_block++){
            record.type = IHEX_TYPE_00;
            memcpy(record.data, &data[sub_block * 32], 32);
            record.dataLen = 32;
            record.address = block * 64 + sub_block * 32;
            if(memnotchr(record.data, 0xFF, 32) &&
                    Write_IHexRecord(&record, fp)){
                ecode = -3;
                goto err;
            }
        }
    }

    /* write EoF record */
    record.type = IHEX_TYPE_01;
    record.address = 0;
    record.dataLen = 0;
    if(Write_IHexRecord(&record, fp)){
        ecode = -3;
        goto err;
    }

    ecode = 0;
err:
    if(fp){
        fclose(fp);
    }
    return ecode;
}


/* write one page to flash */
int nrf_write_page(devp dev, int page, void *data){
    unsigned char *b = (unsigned char *)data;
    unsigned char cmd[2], ret;
    int block;

    if(page < 0 || page > 63){
        /* invalid page */
        return -1;
    }

    /* send the flash-write command */
    cmd[0] = 0x02;
    cmd[1] = (unsigned char)page;
    if(nrf_cmd(dev, cmd, sizeof(cmd), &ret, sizeof(ret)) || ret){
        return -1;
    }

    /* send a page of memory, one block at a time */
    for(block = 0; block < 8; block++){
        if(nrf_cmd(dev, &b[block * 64], 64, &ret, sizeof(ret)) || ret){
            return -2;
        }
    }

    return 0;
}


/* compare/verify that a block on the device is identical to the one in data
 * returns result of memcpy() been device and data
 */
int nrf_compare_block(devp dev, int block, void *data){
    unsigned char cmd[2], devblock[64];

    /* request the block */
    cmd[0] = 0x03;
    cmd[1] = (unsigned char)block;
    if(nrf_cmd(dev, cmd, 2, devblock, 64)){
        return -1;
    }

    return memcmp(data, devblock, 64);
}




/* write fn to device */
int nrf_program_nrf24lu(devp dev, const char *fn){
    unsigned char cmd[2], data[64], *flash_copy, dirty_bv[64];
    FILE *fp = NULL;
    int ecode, block, page, rc;
    unsigned int first_addr, last_addr;
    IHexRecord record;

    printf("Programming nRF24LU\n");
    /* read the entire ROM into memory
     *
     * Why? Because Nordic doesn't have decent software. Their flash write
     * command erases the page first, instead of letting me decide if the page
     * should be erased first.
     *
     * Byte-level writing is offered by using a read-modify-write operation.
     * It would be smarter to operate on a per-page basis, but Intel HEX files
     * are not guaranteed to have sequential addressing. Since Nordic screwed
     * up and wild IHX files are adhoc, let's work with the whole 32k flash
     * memory at once.
     */
    if((flash_copy = malloc(FLASH_SIZE)) == NULL){
        ecode = -4;
        goto err;
    }
    printf("[*] Reading device.\n");
    for(block = 0; block < 0x200; block++){
        /* set address MSB */
        if((block % 0x100) == 0){
            cmd[0] = 0x06;
            cmd[1] = (unsigned char)(block / 256);
            if(nrf_cmd(dev, cmd, 2, data, 1)){
                ecode = -2;
                goto err;
            }
        }
        /* request the block */
        cmd[0] = 0x03;
        cmd[1] = (unsigned char)block;
        if(nrf_cmd(dev, cmd, 2, &flash_copy[block2addr(block)], 64)){
            ecode = -2;
            goto err;
        }
    }

    /* overwrite in-memory with IHX contents */
    if((fp = fopen(fn, "r")) == NULL){
        ecode = -1;
        goto err;
    }
    memset(dirty_bv, 0, sizeof(dirty_bv));
    while((rc = Read_IHexRecord(&record, fp)) == IHEX_OK &&
            record.type != IHEX_TYPE_01){
        if(record.type != IHEX_TYPE_00){
            /* we cannot process segment or linear ihex files */
            printf("[!] IHX file contains segment or linear addressing.\n");
            ecode = -5;
            goto err;
        }
        /* first and last byte that is touched by this record */
        first_addr = record.address;
        last_addr = record.address + record.dataLen - 1;
        if(!addr_valid(first_addr) || !addr_valid(last_addr)){
            printf("[!] IHX record touches invalid or protected bytes: "
                    "0x%04X - 0x%04X\n", first_addr, last_addr);
            ecode = -6;
            goto err;
        }
        /* only write if the ihx record changes memory */
        if(memcmp(&flash_copy[first_addr], record.data, record.dataLen)){
            /* copy record into memory */
            memcpy(&flash_copy[first_addr], record.data, record.dataLen);
            /* mark dirty blocks */
            for(block = addr2block(first_addr); block <= addr2block(last_addr);
                    block++){
                /* check the block since we might have some *really* long
                 * record
                 */
                if(!addr_valid(block2addr(block))){
                    printf("[!] IHX record touches invalid or protected bytes:"
                            " 0x%04X\n", block2addr(block));
                    ecode = -6;
                    goto err;
                }
                bitset(dirty_bv, block);
            }
        }
    }
    if(rc != IHEX_OK && rc != IHEX_ERROR_EOF){
        /* we had an error that isn't EOF */
        ecode = -4;
        goto err;
    }

    /* write to flash */
    printf("[*] Writing device");
    fflush(stdout);
    for(page = 0; page < 64; page++){
        /* Each page is 8 blocks, which conviently maps to our dirty bit vector
         * on byte boundries.
         */
        if(dirty_bv[page]){
            printf(".");
            fflush(stdout);
            if(nrf_write_page(dev, page, &flash_copy[page2addr(page)])){
                printf("\n[!] Write failed.\n");
                ecode = -7;
                goto err;
            }
        }
    }
    printf("\n");

    /* verify */
    printf("[*] Verifying device");
    fflush(stdout);
    for(block = 0; block < 512; block++){
        if(bitisset(dirty_bv, block)){
            if(nrf_compare_block(dev, block, &flash_copy[block2addr(block)])){
                printf("\n[!] Block %d failed.\n", block);
                ecode = -8;
                goto err;
            } else {
                printf(".");
                fflush(stdout);
            }
        }
    }
    printf("\n");

    ecode = 0;
err:
    if(flash_copy){
        free(flash_copy);
    }
    if(fp){
        fclose(fp);
    }
    return ecode;
}

int nrf_program(devp dev, int nrf_dev, const char *fn){
    int rc = 0;
    switch(nrf_dev){
        case 1:
            rc = nrf_program_nrf24lu(dev,fn);
            break;
        case 2:
            rc = nrfgo_program(dev,fn);
            break;
        default:
            printf("No nRF device specified\n");
            rc = -1;
    }
    return rc;
}

const char *nrf_version_str(devp dev){
    static unsigned char verbin[2];
    static char verstr[4];
    static unsigned char vercmd = 0x01;

    if(nrf_cmd(dev, &vercmd, 1, verbin, sizeof(verbin))){
        return "?.?";
    } else {
        verstr[0] = verbin[0] + '0';
        verstr[1] = '.';
        verstr[2] = verbin[0] + '0';
        verstr[3] = '\0';
        return verstr;
    }
}


int main(int argc, char *argv[]){
    int c, exit_code, rc;
    libusb_context *usb = NULL;
    devp dev = NULL;
    int nrf_dev = 1; 
    int nrfgo_no = -1;
    int pid = 0;
    bool reset_device = false;
    char *r_fn = NULL, *w_fn = NULL;

    printf("nrfdude v%s \n", VERSION_STRING);

    while((c = getopt(argc, argv, "hxr:w:d:n:f")) != -1){
        switch(c){
        case 'h':
            print_help();
            exit(1);
        case 'r':
            r_fn = optarg;
            break;
        case 'w':
            w_fn = optarg;
            break;
        case 'x':
            protect_bootloader = false;
            break;
        case 'd':
            nrf_dev = atoi(optarg);
            break;
        case 'n':
            nrfgo_no = atoi(optarg);
            break;
        case 'f':
            reset_device = true;
            break;
        default:
            printf("[!] Invalid switch: %c\n", c);
            exit(1);
        }
    }

    if(libusb_init(&usb)){
        printf("[!] Failed to init libusb.\n");
        exit(1);
    }

    /* Spamming stdout is NOT OK. */
    libusb_set_debug(usb, 0);

    switch(nrf_dev){
        case 1:
            pid = PID_NRF24LU;
            break;
        case 2:
            pid = PID_NRFGO;
            break;
        default:
            pid = 0;
            printf("You didn't specify a device to program (use the -d option)\n");
            goto error;
    }

    if((dev = libusb_open_device_with_vid_pid(usb, VENDOR_NORDIC, pid))
            == NULL){
        printf("[!] Failed to open %04X:%04X.\n", VENDOR_NORDIC, pid);
        goto error;
    }

    /* reset, setup, and claim */
    if(libusb_reset_device(dev)){
        printf("[!] Failed to reset device.\n");
        goto error;
    }
    if(libusb_set_configuration(dev, 1) || libusb_claim_interface(dev, 0)){
        printf("[!] Failed to set and claim %s.\n", DEVSTRNAME);
        goto error;
    }

    if(nrf_dev == 1)
        printf("[*] %s version %s\n", DEVSTRNAME, nrf_version_str(dev));

    if(nrf_dev == 2){
        if(nrfgo_no > -1)
            nrfgo_set_led_number(dev, nrfgo_no);
        if(reset_device)
            nrfgo_reset_device(dev);
    }


    /* reading memory to file */
    if(r_fn){
        printf("[*] Dumping device to %s\n", r_fn);
        if((rc = nrf_dump(dev, r_fn))){
            printf("[!] Failed to dump: %d/%s\n", rc, strerror(errno));
        }
    }

    /* writing file to device */
    if(w_fn){
        printf("[*] Programming device with %s\n", w_fn);
        if((rc = nrf_program(dev, nrf_dev, w_fn))){
            printf("[!] Failed to program: %d/%s\n", rc, strerror(errno));
        }
    }

    printf("[*] Done.\n");
    exit_code = 0;
error:
    if(dev){
        libusb_release_interface(dev, 0);
        libusb_close(dev);
    }
    if(usb){
        libusb_exit(usb);
    }
    return exit_code;
}
<|MERGE_RESOLUTION|>--- conflicted
+++ resolved
@@ -29,19 +29,6 @@
 #include "nrfgo.h"
 #include "ihex.h"
 
-<<<<<<< HEAD
-#define VERSION_STRING      "0.1.1"
-#define DEVSTRNAME          "nRF24LU1+"
-#define VENDOR_NORDIC       0x1915
-#define PID_NRF24LU         0x0101
-#define FLASH_SIZE          32768
-#define IN                  0x81
-#define OUT                 0x01
-#define TIMEOUT             2000
-#define BOOTLOADER_VECTOR   0x7800U
-
-=======
->>>>>>> 10952bf4
 
 static bool protect_bootloader = true;
 
